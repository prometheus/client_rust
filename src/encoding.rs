--- conflicted
+++ resolved
@@ -762,7 +762,12 @@
     }
 }
 
-<<<<<<< HEAD
+impl ExemplarValueEncoder<'_> {
+    fn encode(&mut self, v: f64) -> Result<(), std::fmt::Error> {
+        for_both_mut!(self, ExemplarValueEncoderInner, e, e.encode(v))
+    }
+}
+
 /// Enum for determining how metric and label names will
 /// be validated.
 #[derive(Debug, PartialEq, Default, Clone)]
@@ -929,10 +934,4 @@
         return EscapingScheme::NoEscaping;
     }
     default_escaping_scheme
-=======
-impl ExemplarValueEncoder<'_> {
-    fn encode(&mut self, v: f64) -> Result<(), std::fmt::Error> {
-        for_both_mut!(self, ExemplarValueEncoderInner, e, e.encode(v))
-    }
->>>>>>> 93c63dbc
 }