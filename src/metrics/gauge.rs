//! Module implementing an Open Metrics gauge.
//!
//! See [`Gauge`] for details.

use super::{MetricType, TypedMetric};
use std::marker::PhantomData;
#[cfg(not(any(target_arch = "mips", target_arch = "powerpc")))]
use std::sync::atomic::AtomicU64;
<<<<<<< HEAD
use std::sync::atomic::{AtomicI64, AtomicU32, Ordering};
=======
use std::sync::atomic::{AtomicU32, Ordering};
>>>>>>> bf08e49f
use std::sync::Arc;

/// Open Metrics [`Gauge`] to record current measurements.
///
/// Single increasing, decreasing or constant value metric.
///
/// [`Gauge`] is generic over the actual data type tracking the [`Gauge`] state
/// as well as the data type used to interact with the [`Gauge`]. Out of
/// convenience the generic type parameters are set to use an [`AtomicU64`] as a
/// storage and [`u64`] on the interface by default.
///
/// # Examples
///
/// ## Using [`AtomicU64`] as storage and [`u64`] on the interface
///
/// ```
/// # use prometheus_client::metrics::gauge::Gauge;
/// let gauge: Gauge = Gauge::default();
/// gauge.set(42u64);
/// let _value: u64 = gauge.get();
/// ```
///
/// ## Using [`AtomicU64`] as storage and [`f64`] on the interface
///
/// ```
/// # use prometheus_client::metrics::gauge::Gauge;
/// # use std::sync::atomic::AtomicU64;
/// let gauge = Gauge::<f64, AtomicU64>::default();
/// gauge.set(42.0);
/// let _value: f64 = gauge.get();
/// ```
#[cfg(not(any(target_arch = "mips", target_arch = "powerpc")))]
#[derive(Debug)]
pub struct Gauge<N = u64, A = AtomicU64> {
    value: Arc<A>,
    phantom: PhantomData<N>,
}

#[cfg(any(target_arch = "mips", target_arch = "powerpc"))]
#[derive(Debug)]
pub struct Gauge<N = u32, A = AtomicU32> {
    value: Arc<A>,
    phantom: PhantomData<N>,
}

impl<N, A> Clone for Gauge<N, A> {
    fn clone(&self) -> Self {
        Self {
            value: self.value.clone(),
            phantom: PhantomData,
        }
    }
}

impl<N, A: Default> Default for Gauge<N, A> {
    fn default() -> Self {
        Self {
            value: Arc::new(A::default()),
            phantom: PhantomData,
        }
    }
}

impl<N, A: Atomic<N>> Gauge<N, A> {
    /// Increase the [`Gauge`] by 1, returning the previous value.
    pub fn inc(&self) -> N {
        self.value.inc()
    }

    /// Increase the [`Gauge`] by `v`, returning the previous value.
    pub fn inc_by(&self, v: N) -> N {
        self.value.inc_by(v)
    }

    /// Decrease the [`Gauge`] by 1, returning the previous value.
    pub fn dec(&self) -> N {
        self.value.dec()
    }

    /// Decrease the [`Gauge`] by `v`, returning the previous value.
    pub fn dec_by(&self, v: N) -> N {
        self.value.dec_by(v)
    }

    /// Sets the [`Gauge`] to `v`, returning the previous value.
    pub fn set(&self, v: N) -> N {
        self.value.set(v)
    }

    /// Get the current value of the [`Gauge`].
    pub fn get(&self) -> N {
        self.value.get()
    }

    /// Exposes the inner atomic type of the [`Gauge`].
    ///
    /// This should only be used for advanced use-cases which are not directly
    /// supported by the library.
    pub fn inner(&self) -> &A {
        &self.value
    }
}

pub trait Atomic<N> {
    fn inc(&self) -> N;

    fn inc_by(&self, v: N) -> N;

    fn dec(&self) -> N;

    fn dec_by(&self, v: N) -> N;

    fn set(&self, v: N) -> N;

    fn get(&self) -> N;
}

#[cfg(not(any(target_arch = "mips", target_arch = "powerpc")))]
impl Atomic<u64> for AtomicU64 {
    fn inc(&self) -> u64 {
        self.inc_by(1)
    }

    fn inc_by(&self, v: u64) -> u64 {
        self.fetch_add(v, Ordering::Relaxed)
    }

    fn dec(&self) -> u64 {
        self.dec_by(1)
    }

    fn dec_by(&self, v: u64) -> u64 {
        self.fetch_sub(v, Ordering::Relaxed)
    }

    fn set(&self, v: u64) -> u64 {
        self.swap(v, Ordering::Relaxed)
    }

    fn get(&self) -> u64 {
        self.load(Ordering::Relaxed)
    }
}

impl Atomic<u32> for AtomicU32 {
    fn inc(&self) -> u32 {
        self.inc_by(1)
    }

    fn inc_by(&self, v: u32) -> u32 {
        self.fetch_add(v, Ordering::Relaxed)
    }

    fn dec(&self) -> u32 {
        self.dec_by(1)
    }

    fn dec_by(&self, v: u32) -> u32 {
        self.fetch_sub(v, Ordering::Relaxed)
    }

    fn set(&self, v: u32) -> u32 {
        self.swap(v, Ordering::Relaxed)
    }

    fn get(&self) -> u32 {
        self.load(Ordering::Relaxed)
    }
}

#[cfg(not(any(target_arch = "mips", target_arch = "powerpc")))]
impl Atomic<f64> for AtomicU64 {
    fn inc(&self) -> f64 {
        self.inc_by(1.0)
    }

    fn inc_by(&self, v: f64) -> f64 {
        let mut old_u64 = self.load(Ordering::Relaxed);
        let mut old_f64;
        loop {
            old_f64 = f64::from_bits(old_u64);
            let new = f64::to_bits(old_f64 + v);
            match self.compare_exchange_weak(old_u64, new, Ordering::Relaxed, Ordering::Relaxed) {
                Ok(_) => break,
                Err(x) => old_u64 = x,
            }
        }

        old_f64
    }

    fn dec(&self) -> f64 {
        self.dec_by(1.0)
    }

    fn dec_by(&self, v: f64) -> f64 {
        let mut old_u64 = self.load(Ordering::Relaxed);
        let mut old_f64;
        loop {
            old_f64 = f64::from_bits(old_u64);
            let new = f64::to_bits(old_f64 - v);
            match self.compare_exchange_weak(old_u64, new, Ordering::Relaxed, Ordering::Relaxed) {
                Ok(_) => break,
                Err(x) => old_u64 = x,
            }
        }

        old_f64
    }

    fn set(&self, v: f64) -> f64 {
        f64::from_bits(self.swap(f64::to_bits(v), Ordering::Relaxed))
    }

    fn get(&self) -> f64 {
        f64::from_bits(self.load(Ordering::Relaxed))
    }
}

impl Atomic<i64> for AtomicI64 {
    fn inc(&self) -> i64 {
        self.inc_by(1)
    }

    fn inc_by(&self, v: i64) -> i64 {
        self.fetch_add(v, Ordering::Relaxed)
    }

    fn dec(&self) -> i64 {
        self.dec_by(1)
    }

    fn dec_by(&self, v: i64) -> i64 {
        self.fetch_sub(v, Ordering::Relaxed)
    }

    fn set(&self, v: i64) -> i64 {
        self.swap(v, Ordering::Relaxed)
    }

    fn get(&self) -> i64 {
        self.load(Ordering::Relaxed)
    }
}

impl<N, A> TypedMetric for Gauge<N, A> {
    const TYPE: MetricType = MetricType::Gauge;
}

#[cfg(test)]
mod tests {
    use super::*;

    #[test]
    fn inc_dec_and_get() {
        let gauge: Gauge = Gauge::default();
        assert_eq!(0, gauge.inc());
        assert_eq!(1, gauge.get());

        assert_eq!(1, gauge.dec());
        assert_eq!(0, gauge.get());

        assert_eq!(0, gauge.set(10));
        assert_eq!(10, gauge.get());
    }
}<|MERGE_RESOLUTION|>--- conflicted
+++ resolved
@@ -6,11 +6,7 @@
 use std::marker::PhantomData;
 #[cfg(not(any(target_arch = "mips", target_arch = "powerpc")))]
 use std::sync::atomic::AtomicU64;
-<<<<<<< HEAD
-use std::sync::atomic::{AtomicI64, AtomicU32, Ordering};
-=======
 use std::sync::atomic::{AtomicU32, Ordering};
->>>>>>> bf08e49f
 use std::sync::Arc;
 
 /// Open Metrics [`Gauge`] to record current measurements.
@@ -230,32 +226,6 @@
     }
 }
 
-impl Atomic<i64> for AtomicI64 {
-    fn inc(&self) -> i64 {
-        self.inc_by(1)
-    }
-
-    fn inc_by(&self, v: i64) -> i64 {
-        self.fetch_add(v, Ordering::Relaxed)
-    }
-
-    fn dec(&self) -> i64 {
-        self.dec_by(1)
-    }
-
-    fn dec_by(&self, v: i64) -> i64 {
-        self.fetch_sub(v, Ordering::Relaxed)
-    }
-
-    fn set(&self, v: i64) -> i64 {
-        self.swap(v, Ordering::Relaxed)
-    }
-
-    fn get(&self) -> i64 {
-        self.load(Ordering::Relaxed)
-    }
-}
-
 impl<N, A> TypedMetric for Gauge<N, A> {
     const TYPE: MetricType = MetricType::Gauge;
 }
