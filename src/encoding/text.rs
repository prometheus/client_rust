//! Open Metrics text format implementation.
//!
//! ```
//! # use prometheus_client::encoding::text::encode;
//! # use prometheus_client::metrics::counter::Counter;
//! # use prometheus_client::registry::Registry;
//! #
//! # // Create registry and counter and register the latter with the former.
//! # let mut registry = Registry::default();
//! # let counter: Counter = Counter::default();
//! # registry.register(
//! #   "my_counter",
//! #   "This is my counter",
//! #   counter.clone(),
//! # );
//! # counter.inc();
//! let mut buffer = String::new();
//! encode(&mut buffer, &registry).unwrap();
//!
//! let expected = "# HELP my_counter This is my counter.\n".to_owned() +
//!                "# TYPE my_counter counter\n" +
//!                "my_counter_total 1\n" +
//!                "# EOF\n";
//! assert_eq!(expected, buffer);
//! ```

<<<<<<< HEAD
use crate::metrics::counter::{self, Counter};
use crate::metrics::exemplar::{CounterWithExemplar, Exemplar, HistogramWithExemplars};
use crate::metrics::family::{Family, MetricConstructor};
use crate::metrics::gauge::{self, Gauge};
use crate::metrics::histogram::Histogram;
use crate::metrics::summary::Summary;
use crate::metrics::info::Info;
use crate::metrics::{MetricType, TypedMetric};
use crate::registry::{Registry, Unit};
=======
use crate::encoding::{EncodeExemplarValue, EncodeLabelSet, EncodeMetric};
use crate::metrics::exemplar::Exemplar;
use crate::registry::{Descriptor, Registry, Unit};
>>>>>>> 51de1166

use std::borrow::Cow;
use std::collections::HashMap;
use std::fmt::Write;

/// Encode the metrics registered with the provided [`Registry`] into the
/// provided [`Write`]r using the OpenMetrics text format.
pub fn encode<W>(writer: &mut W, registry: &Registry) -> Result<(), std::fmt::Error>
where
    W: Write,
{
    for (desc, metric) in registry.iter_metrics() {
        encode_metric(writer, desc, metric.as_ref())?;
    }
    for (desc, metric) in registry.iter_collectors() {
        encode_metric(writer, desc.as_ref(), metric.as_ref())?;
    }

    writer.write_str("# EOF\n")?;

    Ok(())
}

fn encode_metric<W>(
    writer: &mut W,
    desc: &Descriptor,
    metric: &(impl EncodeMetric + ?Sized),
) -> Result<(), std::fmt::Error>
where
    W: Write,
{
    writer.write_str("# HELP ")?;
    writer.write_str(desc.name())?;
    if let Some(unit) = desc.unit() {
        writer.write_str("_")?;
        writer.write_str(unit.as_str())?;
    }
    writer.write_str(" ")?;
    writer.write_str(desc.help())?;
    writer.write_str("\n")?;

    writer.write_str("# TYPE ")?;
    writer.write_str(desc.name())?;
    if let Some(unit) = desc.unit() {
        writer.write_str("_")?;
        writer.write_str(unit.as_str())?;
    }
    writer.write_str(" ")?;
    writer.write_str(EncodeMetric::metric_type(metric).as_str())?;
    writer.write_str("\n")?;

    if let Some(unit) = desc.unit() {
        writer.write_str("# UNIT ")?;
        writer.write_str(desc.name())?;
        writer.write_str("_")?;
        writer.write_str(unit.as_str())?;
        writer.write_str(" ")?;
        writer.write_str(unit.as_str())?;
        writer.write_str("\n")?;
    }

    let encoder = MetricEncoder {
        writer,
        name: desc.name(),
        unit: desc.unit(),
        const_labels: desc.labels(),
        family_labels: None,
    }
    .into();

    EncodeMetric::encode(metric, encoder)?;

    Ok(())
}

/// Helper type for [`EncodeMetric`], see [`EncodeMetric::encode`].
pub(crate) struct MetricEncoder<'a, 'b> {
    writer: &'a mut dyn Write,
    name: &'a str,
    unit: &'a Option<Unit>,
    const_labels: &'a [(Cow<'static, str>, Cow<'static, str>)],
    family_labels: Option<&'b dyn super::EncodeLabelSet>,
}

impl<'a, 'b> std::fmt::Debug for MetricEncoder<'a, 'b> {
    fn fmt(&self, f: &mut std::fmt::Formatter<'_>) -> std::fmt::Result {
        let mut labels = String::new();
        if let Some(l) = self.family_labels {
            l.encode(LabelSetEncoder::new(&mut labels).into())?;
        }

        f.debug_struct("Encoder")
            .field("name", &self.name)
            .field("unit", &self.unit)
            .field("const_labels", &self.const_labels)
            .field("labels", &labels.as_str())
            .finish()
    }
}

impl<'a, 'b> MetricEncoder<'a, 'b> {
    pub fn encode_counter<
        S: EncodeLabelSet,
        CounterValue: super::EncodeCounterValue,
        ExemplarValue: EncodeExemplarValue,
    >(
        &mut self,
        v: &CounterValue,
        exemplar: Option<&Exemplar<S, ExemplarValue>>,
    ) -> Result<(), std::fmt::Error> {
        self.write_name_and_unit()?;

        self.write_suffix("total")?;

        self.encode_labels::<()>(None)?;

        v.encode(
            &mut CounterValueEncoder {
                writer: self.writer,
            }
            .into(),
        )?;

        if let Some(exemplar) = exemplar {
            self.encode_exemplar(exemplar)?;
        }

        self.newline()?;

        Ok(())
    }

    pub fn encode_gauge<GaugeValue: super::EncodeGaugeValue>(
        &mut self,
        v: &GaugeValue,
    ) -> Result<(), std::fmt::Error> {
        self.write_name_and_unit()?;

        self.encode_labels::<()>(None)?;

        v.encode(
            &mut GaugeValueEncoder {
                writer: self.writer,
            }
            .into(),
        )?;

        self.newline()?;

        Ok(())
    }

    pub fn encode_info<S: EncodeLabelSet>(&mut self, label_set: &S) -> Result<(), std::fmt::Error> {
        self.write_name_and_unit()?;

        self.write_suffix("info")?;

        self.encode_labels(Some(label_set))?;

<<<<<<< HEAD
impl Encode for MetricType {
    fn encode(&self, writer: &mut dyn Write) -> Result<(), std::io::Error> {
        let t = match self {
            MetricType::Counter => "counter",
            MetricType::Gauge => "gauge",
            MetricType::Histogram => "histogram",
            MetricType::Info => "info",
            MetricType::Unknown => "unknown",
            MetricType::Summary => "summary",
        };

        writer.write_all(t.as_bytes())?;
        Ok(())
    }
}
=======
        self.writer.write_str(" ")?;
        self.writer.write_str(itoa::Buffer::new().format(1))?;

        self.newline()?;
>>>>>>> 51de1166

        Ok(())
    }

    /// Encode a set of labels. Used by wrapper metric types like
    /// [`Family`](crate::metrics::family::Family).
    pub fn encode_family<'c, 'd, S: EncodeLabelSet>(
        &'c mut self,
        label_set: &'d S,
    ) -> Result<MetricEncoder<'c, 'd>, std::fmt::Error> {
        debug_assert!(self.family_labels.is_none());

        Ok(MetricEncoder {
            writer: self.writer,
            name: self.name,
            unit: self.unit,
            const_labels: self.const_labels,
            family_labels: Some(label_set),
        })
    }

    pub fn encode_histogram<S: EncodeLabelSet>(
        &mut self,
        sum: f64,
        count: u64,
        buckets: &[(f64, u64)],
        exemplars: Option<&HashMap<usize, Exemplar<S, f64>>>,
    ) -> Result<(), std::fmt::Error> {
        self.write_name_and_unit()?;
        self.write_suffix("sum")?;
        self.encode_labels::<()>(None)?;
        self.writer.write_str(" ")?;
        self.writer.write_str(dtoa::Buffer::new().format(sum))?;
        self.newline()?;

        self.write_name_and_unit()?;
        self.write_suffix("count")?;
        self.encode_labels::<()>(None)?;
        self.writer.write_str(" ")?;
        self.writer.write_str(itoa::Buffer::new().format(count))?;
        self.newline()?;

        let mut cummulative = 0;
        for (i, (upper_bound, count)) in buckets.iter().enumerate() {
            cummulative += count;

            self.write_name_and_unit()?;
            self.write_suffix("bucket")?;

            if *upper_bound == f64::MAX {
                self.encode_labels(Some(&[("le", "+Inf")]))?;
            } else {
                self.encode_labels(Some(&[("le", *upper_bound)]))?;
            }

            self.writer.write_str(" ")?;
            self.writer
                .write_str(itoa::Buffer::new().format(cummulative))?;

            if let Some(exemplar) = exemplars.and_then(|e| e.get(&i)) {
                self.encode_exemplar(exemplar)?
            }

            self.newline()?;
        }

        Ok(())
    }

    /// Encode an exemplar for the given metric.
    fn encode_exemplar<S: EncodeLabelSet, V: EncodeExemplarValue>(
        &mut self,
        exemplar: &Exemplar<S, V>,
    ) -> Result<(), std::fmt::Error> {
        self.writer.write_str(" # {")?;
        exemplar
            .label_set
            .encode(LabelSetEncoder::new(self.writer).into())?;
        self.writer.write_str("} ")?;
        exemplar.value.encode(
            ExemplarValueEncoder {
                writer: self.writer,
            }
            .into(),
        )?;
        Ok(())
    }

    fn newline(&mut self) -> Result<(), std::fmt::Error> {
        self.writer.write_str("\n")
    }
    fn write_name_and_unit(&mut self) -> Result<(), std::fmt::Error> {
        self.writer.write_str(self.name)?;
        if let Some(unit) = self.unit {
            self.writer.write_str("_")?;
            self.writer.write_str(unit.as_str())?;
        }

        Ok(())
    }

    fn write_suffix(&mut self, suffix: &'static str) -> Result<(), std::fmt::Error> {
        self.writer.write_str("_")?;
        self.writer.write_str(suffix)?;

        Ok(())
    }

    // TODO: Consider caching the encoded labels for Histograms as they stay the
    // same but are currently encoded multiple times.
    fn encode_labels<S: EncodeLabelSet>(
        &mut self,
        additional_labels: Option<&S>,
    ) -> Result<(), std::fmt::Error> {
        if self.const_labels.is_empty()
            && additional_labels.is_none()
            && self.family_labels.is_none()
        {
            return Ok(());
        }

        self.writer.write_str("{")?;

        self.const_labels
            .encode(LabelSetEncoder::new(self.writer).into())?;

        if let Some(additional_labels) = additional_labels {
            if !self.const_labels.is_empty() {
                self.writer.write_str(",")?;
            }

            additional_labels.encode(LabelSetEncoder::new(self.writer).into())?;
        }

        if let Some(labels) = &self.family_labels {
            if !self.const_labels.is_empty() || additional_labels.is_some() {
                self.writer.write_str(",")?;
            }

            labels.encode(LabelSetEncoder::new(self.writer).into())?;
        }

        self.writer.write_str("}")?;

<<<<<<< HEAD
        Ok(ValueEncoder {
            writer: self.writer,
        })
    }

     /// Encode a quantile. Used for the [`Summary`] metric type.
     pub fn encode_quantile(&mut self, quantile: f64) -> Result<ValueEncoder, std::io::Error> {
        if self.opened_curly_brackets {
            self.writer.write_all(b",")?;
        } else {
            self.writer.write_all(b"{")?;
        }

        self.writer.write_all(b"quantile=\"")?;
        quantile.encode(self.writer)?;
        self.writer.write_all(b"\"}")?;

        Ok(ValueEncoder {
            writer: self.writer,
        })
    }

    /// Signal that the metric type has no bucket.
    pub fn no_bucket(&mut self) -> Result<ValueEncoder, std::io::Error> {
        if self.opened_curly_brackets {
            self.writer.write_all(b"}")?;
        }
        Ok(ValueEncoder {
            writer: self.writer,
        })
=======
        Ok(())
>>>>>>> 51de1166
    }
}

pub(crate) struct CounterValueEncoder<'a> {
    writer: &'a mut dyn Write,
}

impl<'a> std::fmt::Debug for CounterValueEncoder<'a> {
    fn fmt(&self, f: &mut std::fmt::Formatter<'_>) -> std::fmt::Result {
        f.debug_struct("CounterValueEncoder").finish()
    }
}

impl<'a> CounterValueEncoder<'a> {
    pub fn encode_f64(&mut self, v: f64) -> Result<(), std::fmt::Error> {
        self.writer.write_str(" ")?;
        self.writer.write_str(dtoa::Buffer::new().format(v))?;
        Ok(())
    }

    pub fn encode_u64(&mut self, v: u64) -> Result<(), std::fmt::Error> {
        self.writer.write_str(" ")?;
        self.writer.write_str(itoa::Buffer::new().format(v))?;
        Ok(())
    }
}

pub(crate) struct GaugeValueEncoder<'a> {
    writer: &'a mut dyn Write,
}

impl<'a> std::fmt::Debug for GaugeValueEncoder<'a> {
    fn fmt(&self, f: &mut std::fmt::Formatter<'_>) -> std::fmt::Result {
        f.debug_struct("GaugeValueEncoder").finish()
    }
}

impl<'a> GaugeValueEncoder<'a> {
    pub fn encode_f64(&mut self, v: f64) -> Result<(), std::fmt::Error> {
        self.writer.write_str(" ")?;
        self.writer.write_str(dtoa::Buffer::new().format(v))?;
        Ok(())
    }

    pub fn encode_i64(&mut self, v: i64) -> Result<(), std::fmt::Error> {
        self.writer.write_str(" ")?;
        self.writer.write_str(itoa::Buffer::new().format(v))?;
        Ok(())
    }
}

pub(crate) struct ExemplarValueEncoder<'a> {
    writer: &'a mut dyn Write,
}

impl<'a> std::fmt::Debug for ExemplarValueEncoder<'a> {
    fn fmt(&self, f: &mut std::fmt::Formatter<'_>) -> std::fmt::Result {
        f.debug_struct("ExemplarValueEncoder").finish()
    }
}

impl<'a> ExemplarValueEncoder<'a> {
    pub fn encode(&mut self, v: f64) -> Result<(), std::fmt::Error> {
        self.writer.write_str(dtoa::Buffer::new().format(v))
    }
}

pub(crate) struct LabelSetEncoder<'a> {
    writer: &'a mut dyn Write,
    first: bool,
}

impl<'a> std::fmt::Debug for LabelSetEncoder<'a> {
    fn fmt(&self, f: &mut std::fmt::Formatter<'_>) -> std::fmt::Result {
        f.debug_struct("LabelSetEncoder")
            .field("first", &self.first)
            .finish()
    }
}

impl<'a> LabelSetEncoder<'a> {
    fn new(writer: &'a mut dyn Write) -> Self {
        Self {
            writer,
            first: true,
        }
    }

    pub fn encode_label(&mut self) -> LabelEncoder {
        let first = self.first;
        self.first = false;
        LabelEncoder {
            writer: self.writer,
            first,
        }
    }
}

pub(crate) struct LabelEncoder<'a> {
    writer: &'a mut dyn Write,
    first: bool,
}

impl<'a> std::fmt::Debug for LabelEncoder<'a> {
    fn fmt(&self, f: &mut std::fmt::Formatter<'_>) -> std::fmt::Result {
        f.debug_struct("LabelEncoder")
            .field("first", &self.first)
            .finish()
    }
}

impl<'a> LabelEncoder<'a> {
    pub fn encode_label_key(&mut self) -> Result<LabelKeyEncoder, std::fmt::Error> {
        if !self.first {
            self.writer.write_str(",")?;
        }
        Ok(LabelKeyEncoder {
            writer: self.writer,
        })
    }
}

pub(crate) struct LabelKeyEncoder<'a> {
    writer: &'a mut dyn Write,
}

impl<'a> std::fmt::Debug for LabelKeyEncoder<'a> {
    fn fmt(&self, f: &mut std::fmt::Formatter<'_>) -> std::fmt::Result {
        f.debug_struct("LabelKeyEncoder").finish()
    }
}

impl<'a> LabelKeyEncoder<'a> {
    pub fn encode_label_value(self) -> Result<LabelValueEncoder<'a>, std::fmt::Error> {
        self.writer.write_str("=\"")?;
        Ok(LabelValueEncoder {
            writer: self.writer,
        })
    }
}

impl<'a> std::fmt::Write for LabelKeyEncoder<'a> {
    fn write_str(&mut self, s: &str) -> std::fmt::Result {
        self.writer.write_str(s)
    }
}

pub(crate) struct LabelValueEncoder<'a> {
    writer: &'a mut dyn Write,
}

impl<'a> std::fmt::Debug for LabelValueEncoder<'a> {
    fn fmt(&self, f: &mut std::fmt::Formatter<'_>) -> std::fmt::Result {
        f.debug_struct("LabelValueEncoder").finish()
    }
}

<<<<<<< HEAD

/////////////////////////////////////////////////////////////////////////////////
// Summary

impl EncodeMetric for Summary {
    fn encode(&self, mut encoder: Encoder) -> Result<(), std::io::Error> {
        let (sum, count, quantiles) = self.get();

        encoder
        .encode_suffix("sum")?
        .no_bucket()?
        .encode_value(sum)?
        .no_exemplar()?;
        encoder
        .encode_suffix("count")?
        .no_bucket()?
        .encode_value(count)?
        .no_exemplar()?;

        for (_, (quantile, result)) in quantiles.iter().enumerate() {
            let mut bucket_encoder = encoder.no_suffix()?;
            let mut value_encoder = bucket_encoder.encode_quantile(*quantile)?;
            let mut exemplar_encoder = value_encoder.encode_value(*result)?;
            exemplar_encoder.no_exemplar()?
        }

        Result::Ok(())
    }

    fn metric_type(&self) -> MetricType {
        Self::TYPE
    }
}


/////////////////////////////////////////////////////////////////////////////////
// Info

impl<S> EncodeMetric for Info<S>
where
    S: Clone + std::hash::Hash + Eq + Encode,
{
    fn encode(&self, mut encoder: Encoder) -> Result<(), std::io::Error> {
        encoder
            .with_label_set(&self.0)
            .encode_suffix("info")?
            .no_bucket()?
            .encode_value(1u32)?
            .no_exemplar()?;

        Ok(())
=======
impl<'a> LabelValueEncoder<'a> {
    pub fn finish(self) -> Result<(), std::fmt::Error> {
        self.writer.write_str("\"")
>>>>>>> 51de1166
    }
}

impl<'a> std::fmt::Write for LabelValueEncoder<'a> {
    fn write_str(&mut self, s: &str) -> std::fmt::Result {
        self.writer.write_str(s)
    }
}

#[cfg(test)]
mod tests {
    use super::*;
    use crate::metrics::exemplar::HistogramWithExemplars;
    use crate::metrics::family::Family;
    use crate::metrics::gauge::Gauge;
    use crate::metrics::histogram::{exponential_buckets, Histogram};
    use crate::metrics::info::Info;
    use crate::metrics::{counter::Counter, exemplar::CounterWithExemplar};
    use pyo3::{prelude::*, types::PyModule};
    use std::borrow::Cow;

    #[test]
    fn encode_counter() {
        let counter: Counter = Counter::default();
        let mut registry = Registry::default();
        registry.register("my_counter", "My counter", counter);

        let mut encoded = String::new();

        encode(&mut encoded, &registry).unwrap();

        parse_with_python_client(encoded);
    }

    #[test]
    fn encode_counter_with_unit() {
        let mut registry = Registry::default();
        let counter: Counter = Counter::default();
        registry.register_with_unit("my_counter", "My counter", Unit::Seconds, counter);

        let mut encoded = String::new();
        encode(&mut encoded, &registry).unwrap();

        let expected = "# HELP my_counter_seconds My counter.\n".to_owned()
            + "# TYPE my_counter_seconds counter\n"
            + "# UNIT my_counter_seconds seconds\n"
            + "my_counter_seconds_total 0\n"
            + "# EOF\n";
        assert_eq!(expected, encoded);

        parse_with_python_client(encoded);
    }

    #[test]
    fn encode_counter_with_exemplar() {
        let mut registry = Registry::default();

        let counter_with_exemplar: CounterWithExemplar<Vec<(String, u64)>> =
            CounterWithExemplar::default();
        registry.register_with_unit(
            "my_counter_with_exemplar",
            "My counter with exemplar",
            Unit::Seconds,
            counter_with_exemplar.clone(),
        );

        counter_with_exemplar.inc_by(1, Some(vec![("user_id".to_string(), 42)]));

        let mut encoded = String::new();
        encode(&mut encoded, &registry).unwrap();

        let expected = "# HELP my_counter_with_exemplar_seconds My counter with exemplar.\n"
            .to_owned()
            + "# TYPE my_counter_with_exemplar_seconds counter\n"
            + "# UNIT my_counter_with_exemplar_seconds seconds\n"
            + "my_counter_with_exemplar_seconds_total 1 # {user_id=\"42\"} 1.0\n"
            + "# EOF\n";
        assert_eq!(expected, encoded);

        parse_with_python_client(encoded);
    }

    #[test]
    fn encode_gauge() {
        let mut registry = Registry::default();
        let gauge: Gauge = Gauge::default();
        registry.register("my_gauge", "My gauge", gauge);

        let mut encoded = String::new();

        encode(&mut encoded, &registry).unwrap();

        parse_with_python_client(encoded);
    }

    #[test]
    fn encode_counter_family() {
        let mut registry = Registry::default();
        let family = Family::<Vec<(String, String)>, Counter>::default();
        registry.register("my_counter_family", "My counter family", family.clone());

        family
            .get_or_create(&vec![
                ("method".to_string(), "GET".to_string()),
                ("status".to_string(), "200".to_string()),
            ])
            .inc();

        let mut encoded = String::new();

        encode(&mut encoded, &registry).unwrap();

        parse_with_python_client(encoded);
    }

    #[test]
    fn encode_counter_family_with_prefix_with_label() {
        let mut registry = Registry::default();
        let sub_registry = registry.sub_registry_with_prefix("my_prefix");
        let sub_sub_registry = sub_registry
            .sub_registry_with_label((Cow::Borrowed("my_key"), Cow::Borrowed("my_value")));
        let family = Family::<Vec<(String, String)>, Counter>::default();
        sub_sub_registry.register("my_counter_family", "My counter family", family.clone());

        family
            .get_or_create(&vec![
                ("method".to_string(), "GET".to_string()),
                ("status".to_string(), "200".to_string()),
            ])
            .inc();

        let mut encoded = String::new();

        encode(&mut encoded, &registry).unwrap();

        let expected = "# HELP my_prefix_my_counter_family My counter family.\n"
            .to_owned()
            + "# TYPE my_prefix_my_counter_family counter\n"
            + "my_prefix_my_counter_family_total{my_key=\"my_value\",method=\"GET\",status=\"200\"} 1\n"
            + "# EOF\n";
        assert_eq!(expected, encoded);

        parse_with_python_client(encoded);
    }

    #[test]
    fn encode_info() {
        let mut registry = Registry::default();
        let info = Info::new(vec![("os".to_string(), "GNU/linux".to_string())]);
        registry.register("my_info_metric", "My info metric", info);

        let mut encoded = String::new();
        encode(&mut encoded, &registry).unwrap();

        let expected = "# HELP my_info_metric My info metric.\n".to_owned()
            + "# TYPE my_info_metric info\n"
            + "my_info_metric_info{os=\"GNU/linux\"} 1\n"
            + "# EOF\n";
        assert_eq!(expected, encoded);

        parse_with_python_client(encoded);
    }

    #[test]
    fn encode_histogram() {
        let mut registry = Registry::default();
        let histogram = Histogram::new(exponential_buckets(1.0, 2.0, 10));
        registry.register("my_histogram", "My histogram", histogram.clone());
        histogram.observe(1.0);

        let mut encoded = String::new();

        encode(&mut encoded, &registry).unwrap();

        parse_with_python_client(encoded);
    }

    #[test]
    fn encode_histogram_family() {
        let mut registry = Registry::default();
        let family =
            Family::new_with_constructor(|| Histogram::new(exponential_buckets(1.0, 2.0, 10)));
        registry.register("my_histogram", "My histogram", family.clone());
        family
            .get_or_create(&vec![
                ("method".to_string(), "GET".to_string()),
                ("status".to_string(), "200".to_string()),
            ])
            .observe(1.0);

        let mut encoded = String::new();

        encode(&mut encoded, &registry).unwrap();

        parse_with_python_client(encoded);
    }

    #[test]
    fn encode_histogram_with_exemplars() {
        let mut registry = Registry::default();
        let histogram = HistogramWithExemplars::new(exponential_buckets(1.0, 2.0, 10));
        registry.register("my_histogram", "My histogram", histogram.clone());
        histogram.observe(1.0, Some([("user_id".to_string(), 42u64)]));

        let mut encoded = String::new();
        encode(&mut encoded, &registry).unwrap();

        let expected = "# HELP my_histogram My histogram.\n".to_owned()
            + "# TYPE my_histogram histogram\n"
            + "my_histogram_sum 1.0\n"
            + "my_histogram_count 1\n"
            + "my_histogram_bucket{le=\"1.0\"} 1 # {user_id=\"42\"} 1.0\n"
            + "my_histogram_bucket{le=\"2.0\"} 1\n"
            + "my_histogram_bucket{le=\"4.0\"} 1\n"
            + "my_histogram_bucket{le=\"8.0\"} 1\n"
            + "my_histogram_bucket{le=\"16.0\"} 1\n"
            + "my_histogram_bucket{le=\"32.0\"} 1\n"
            + "my_histogram_bucket{le=\"64.0\"} 1\n"
            + "my_histogram_bucket{le=\"128.0\"} 1\n"
            + "my_histogram_bucket{le=\"256.0\"} 1\n"
            + "my_histogram_bucket{le=\"512.0\"} 1\n"
            + "my_histogram_bucket{le=\"+Inf\"} 1\n"
            + "# EOF\n";
        assert_eq!(expected, encoded);

        parse_with_python_client(encoded);
    }

    #[test]
    fn encode_summary() {
        let mut registry = Registry::default();
        let summary = Summary::new(3, 10, vec![0.5, 0.9, 0.99], 0.0);
        registry.register("my_summary", "My summary", summary.clone());
        summary.observe(0.10);
        summary.observe(0.20);
        summary.observe(0.30);

        let mut encoded = Vec::new();

        encode(&mut encoded, &registry).unwrap();

        let expected = "# HELP my_summary My summary.\n".to_owned()
            + "# TYPE my_summary summary\n"
            + "my_summary_sum 0.6000000000000001\n"
            + "my_summary_count 3\n"
            + "my_summary{quantile=\"0.5\"} 0.2\n"
            + "my_summary{quantile=\"0.9\"} 0.3\n"
            + "my_summary{quantile=\"0.99\"} 0.3\n"
            + "# EOF\n";
        assert_eq!(expected, String::from_utf8(encoded.clone()).unwrap());

        parse_with_python_client(String::from_utf8(encoded).unwrap());
    }

    fn parse_with_python_client(input: String) {
        pyo3::prepare_freethreaded_python();

        println!("{:?}", input);
        Python::with_gil(|py| {
            let parser = PyModule::from_code(
                py,
                r#"
from prometheus_client.openmetrics.parser import text_string_to_metric_families

def parse(input):
    families = text_string_to_metric_families(input)
    list(families)
"#,
                "parser.py",
                "parser",
            )
            .map_err(|e| e.to_string())
            .unwrap();

            parser
                .getattr("parse")
                .expect("`parse` to exist.")
                .call1((input.clone(),))
                .map_err(|e| e.to_string())
                .unwrap();
        })
    }
}<|MERGE_RESOLUTION|>--- conflicted
+++ resolved
@@ -24,21 +24,9 @@
 //! assert_eq!(expected, buffer);
 //! ```
 
-<<<<<<< HEAD
-use crate::metrics::counter::{self, Counter};
-use crate::metrics::exemplar::{CounterWithExemplar, Exemplar, HistogramWithExemplars};
-use crate::metrics::family::{Family, MetricConstructor};
-use crate::metrics::gauge::{self, Gauge};
-use crate::metrics::histogram::Histogram;
-use crate::metrics::summary::Summary;
-use crate::metrics::info::Info;
-use crate::metrics::{MetricType, TypedMetric};
-use crate::registry::{Registry, Unit};
-=======
 use crate::encoding::{EncodeExemplarValue, EncodeLabelSet, EncodeMetric};
 use crate::metrics::exemplar::Exemplar;
 use crate::registry::{Descriptor, Registry, Unit};
->>>>>>> 51de1166
 
 use std::borrow::Cow;
 use std::collections::HashMap;
@@ -198,28 +186,10 @@
 
         self.encode_labels(Some(label_set))?;
 
-<<<<<<< HEAD
-impl Encode for MetricType {
-    fn encode(&self, writer: &mut dyn Write) -> Result<(), std::io::Error> {
-        let t = match self {
-            MetricType::Counter => "counter",
-            MetricType::Gauge => "gauge",
-            MetricType::Histogram => "histogram",
-            MetricType::Info => "info",
-            MetricType::Unknown => "unknown",
-            MetricType::Summary => "summary",
-        };
-
-        writer.write_all(t.as_bytes())?;
-        Ok(())
-    }
-}
-=======
         self.writer.write_str(" ")?;
         self.writer.write_str(itoa::Buffer::new().format(1))?;
 
         self.newline()?;
->>>>>>> 51de1166
 
         Ok(())
     }
@@ -364,40 +334,7 @@
 
         self.writer.write_str("}")?;
 
-<<<<<<< HEAD
-        Ok(ValueEncoder {
-            writer: self.writer,
-        })
-    }
-
-     /// Encode a quantile. Used for the [`Summary`] metric type.
-     pub fn encode_quantile(&mut self, quantile: f64) -> Result<ValueEncoder, std::io::Error> {
-        if self.opened_curly_brackets {
-            self.writer.write_all(b",")?;
-        } else {
-            self.writer.write_all(b"{")?;
-        }
-
-        self.writer.write_all(b"quantile=\"")?;
-        quantile.encode(self.writer)?;
-        self.writer.write_all(b"\"}")?;
-
-        Ok(ValueEncoder {
-            writer: self.writer,
-        })
-    }
-
-    /// Signal that the metric type has no bucket.
-    pub fn no_bucket(&mut self) -> Result<ValueEncoder, std::io::Error> {
-        if self.opened_curly_brackets {
-            self.writer.write_all(b"}")?;
-        }
-        Ok(ValueEncoder {
-            writer: self.writer,
-        })
-=======
-        Ok(())
->>>>>>> 51de1166
+        Ok(())
     }
 }
 
@@ -555,63 +492,9 @@
     }
 }
 
-<<<<<<< HEAD
-
-/////////////////////////////////////////////////////////////////////////////////
-// Summary
-
-impl EncodeMetric for Summary {
-    fn encode(&self, mut encoder: Encoder) -> Result<(), std::io::Error> {
-        let (sum, count, quantiles) = self.get();
-
-        encoder
-        .encode_suffix("sum")?
-        .no_bucket()?
-        .encode_value(sum)?
-        .no_exemplar()?;
-        encoder
-        .encode_suffix("count")?
-        .no_bucket()?
-        .encode_value(count)?
-        .no_exemplar()?;
-
-        for (_, (quantile, result)) in quantiles.iter().enumerate() {
-            let mut bucket_encoder = encoder.no_suffix()?;
-            let mut value_encoder = bucket_encoder.encode_quantile(*quantile)?;
-            let mut exemplar_encoder = value_encoder.encode_value(*result)?;
-            exemplar_encoder.no_exemplar()?
-        }
-
-        Result::Ok(())
-    }
-
-    fn metric_type(&self) -> MetricType {
-        Self::TYPE
-    }
-}
-
-
-/////////////////////////////////////////////////////////////////////////////////
-// Info
-
-impl<S> EncodeMetric for Info<S>
-where
-    S: Clone + std::hash::Hash + Eq + Encode,
-{
-    fn encode(&self, mut encoder: Encoder) -> Result<(), std::io::Error> {
-        encoder
-            .with_label_set(&self.0)
-            .encode_suffix("info")?
-            .no_bucket()?
-            .encode_value(1u32)?
-            .no_exemplar()?;
-
-        Ok(())
-=======
 impl<'a> LabelValueEncoder<'a> {
     pub fn finish(self) -> Result<(), std::fmt::Error> {
         self.writer.write_str("\"")
->>>>>>> 51de1166
     }
 }
 
