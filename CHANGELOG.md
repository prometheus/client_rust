--- conflicted
+++ resolved
@@ -4,16 +4,6 @@
 The format is based on [Keep a Changelog](https://keepachangelog.com/en/1.0.0/),
 and this project adheres to [Semantic Versioning](https://semver.org/spec/v2.0.0.html).
 
-<<<<<<< HEAD
-
-## [0.16.0] - unreleased
-
-### Added
-
-- Example for actix-web framework. See [PR 54].
-
-[PR 54]: https://github.com/prometheus/client_rust/pull/54/
-=======
 ## [0.17.0]
 
 ### Changed
@@ -22,27 +12,24 @@
 ### Added
 - Added a `with_prefix` method to `Registry` to allow initializing a registry with a prefix. See [PR 70].
 - Added `Debug` implementations on most public types that were missing them. See [PR 71].
+- Example for actix-web framework. See [PR 54].
 
 ### Removed
 - Remove `Add` trait implementation for a private type which lead to compile time conflicts with existing `Add` implementations e.g. on `String`. See [PR 69].
 
+[PR 54]: https://github.com/prometheus/client_rust/pull/54/
 [PR 65]: https://github.com/prometheus/client_rust/pull/65
 [PR 69]: https://github.com/prometheus/client_rust/pull/69
 [PR 70]: https://github.com/prometheus/client_rust/pull/70
 [PR 71]: https://github.com/prometheus/client_rust/pull/71
 
 ## [0.16.0]
->>>>>>> 6b7a3458
 
 ### Changed
 
 - Require `Registry` default generic type `SendEncodeMetric` to be `Sync`. See [PR 58].
 
 [PR 58]: https://github.com/prometheus/client_rust/pull/58
-<<<<<<< HEAD
-[PR 54]: https://github.com/prometheus/client_rust/pull/54
-=======
->>>>>>> 6b7a3458
 
 ## [0.15.1] - 2022-02-04
 
