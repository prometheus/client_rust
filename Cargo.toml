--- conflicted
+++ resolved
@@ -24,11 +24,7 @@
 prometheus-client-derive-encode = { version = "0.4.1", path = "derive-encode" }
 prost = { version = "0.11.0", optional = true }
 prost-types = { version = "0.11.0", optional = true }
-<<<<<<< HEAD
-void = { version = "1.0", optional = true }
 quantiles = "0.7.1"
-=======
->>>>>>> 51de1166
 
 [dev-dependencies]
 async-std = { version = "1", features = ["attributes"] }
