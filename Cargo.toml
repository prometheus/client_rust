[package]
name = "prometheus-client"
version = "0.24.0"
authors = ["Max Inden <mail@max-inden.de>"]
edition = "2021"
description = "Open Metrics client library allowing users to natively instrument applications."
license = "Apache-2.0 OR MIT"
keywords = ["openmetrics", "prometheus", "metrics", "instrumentation", "monitoring"]
repository = "https://github.com/prometheus/client_rust"
homepage = "https://github.com/prometheus/client_rust"
documentation = "https://docs.rs/prometheus-client"

[features]
default = []
protobuf = ["dep:prost", "dep:prost-types", "dep:prost-build"]
summary = ["dep:fastant", "dep:quantiles"]

[workspace]
members = ["derive-encode"]

[dependencies]
dtoa = "1.0"
itoa = "1.0"
parking_lot = "0.12"
<<<<<<< HEAD
prometheus-client-derive-encode = { version = "0.4.1", path = "derive-encode" }

# Optional dependencies
fastant = { version = "0.1", optional = true }
prost = { version = "0.12", optional = true }
prost-types = { version = "0.12", optional = true }
quantiles = { version = "0.7", optional = true }
=======
prometheus-client-derive-encode = { version = "0.5.0", path = "derive-encode" }
prost = { version = "0.12.0", optional = true }
prost-types = { version = "0.12.0", optional = true }
>>>>>>> ab152ee9

[dev-dependencies]
async-std = { version = "1", features = ["attributes"] }
axum = "0.7"
criterion = "0.5"
futures = "0.3"
http-types = "2"
pyo3 = "0.22"
quickcheck = "1"
rand = "0.8.4"
tide = "0.16"
actix-web = "4"
tokio = { version = "1", features = ["rt-multi-thread", "net", "macros", "signal"] }
hyper = { version = "1.3.1", features = ["server", "http1"] }
hyper-util = { version = "0.1.3", features = ["tokio"] }
http-body-util = "0.1.1"

[build-dependencies]
prost-build = { version = "0.12.0", optional = true }

[[bench]]
name = "baseline"
harness = false

[[bench]]
name = "family"
harness = false

[[bench]]
name = "text"
path = "benches/encoding/text.rs"
harness = false
required-features = []

[[bench]]
name = "proto"
path = "benches/encoding/proto.rs"
harness = false
required-features = ["protobuf"]

# Passing arguments to the docsrs builder in order to properly document cfg's.
# More information: https://docs.rs/about/builds#cross-compiling
[package.metadata.docs.rs]
all-features = true<|MERGE_RESOLUTION|>--- conflicted
+++ resolved
@@ -22,19 +22,13 @@
 dtoa = "1.0"
 itoa = "1.0"
 parking_lot = "0.12"
-<<<<<<< HEAD
-prometheus-client-derive-encode = { version = "0.4.1", path = "derive-encode" }
+prometheus-client-derive-encode = { version = "0.5.0", path = "derive-encode" }
 
 # Optional dependencies
 fastant = { version = "0.1", optional = true }
-prost = { version = "0.12", optional = true }
-prost-types = { version = "0.12", optional = true }
-quantiles = { version = "0.7", optional = true }
-=======
-prometheus-client-derive-encode = { version = "0.5.0", path = "derive-encode" }
 prost = { version = "0.12.0", optional = true }
 prost-types = { version = "0.12.0", optional = true }
->>>>>>> ab152ee9
+quantiles = { version = "0.7", optional = true }
 
 [dev-dependencies]
 async-std = { version = "1", features = ["attributes"] }
